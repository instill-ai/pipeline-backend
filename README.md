# pipeline-backend

[![Integration Test](https://github.com/instill-ai/pipeline-backend/actions/workflows/integration-test.yml/badge.svg)](https://github.com/instill-ai/pipeline-backend/actions/workflows/integration-test.yml)

`pipeline-backend` manages all pipeline resources within [Versatile Data Pipeline (VDP)](https://github.com/instill-ai/vdp) to streamline data from a source connector to models, and to a destination connector at the end.

## Local dev

On the local machine, clone `vdp` repository in your workspace, move to the repository folder, and launch all dependent microservices:
```bash
$ cd <your-workspace>
$ git clone https://github.com/instill-ai/vdp.git
$ cd vdp
$ make dev PROFILE=pipeline
```

Clone `pipeline-backend` repository in your workspace and move to the repository folder:
```bash
$ cd <your-workspace>
$ git clone https://github.com/instill-ai/pipeline-backend.git
$ cd pipeline-backend
```

### Build the dev image

```bash
$ make build
```

### Run the dev container

```bash
$ make dev
```

Now, you have the Go project set up in the container, in which you can compile and run the binaries together with the integration test in each container shell.

### Run the server

```bash
$ docker exec -it pipeline-backend /bin/bash
$ go run ./cmd/migration
$ go run ./cmd/main
```

### Run the integration test

```bash
$ docker exec -it pipeline-backend /bin/bash
$ make integration-test
```

### Stop the dev container

```bash
$ make stop
```

### CI/CD

- **pull_request** to the `main` branch will trigger the **`Integration Test`** workflow running the integration test using the image built on the PR head branch.
- **push** to the `main` branch will trigger
  - the **`Integration Test`** workflow building and pushing the `:latest` image on the `main` branch, following by running the integration test, and
  - the **`Release Please`** workflow, which will create and update a PR with respect to the up-to-date `main` branch using [release-please-action](https://github.com/google-github-actions/release-please-action).

Once the release PR is merged to the `main` branch, the [release-please-action](https://github.com/google-github-actions/release-please-action) will tag and release a version correspondingly.

<<<<<<< HEAD
The images are published to Docker Hub [repository](https://hub.docker.com/r/instill/pipeline-backend) at each CI/CD step.
=======
The images are pushed to Docker Hub [repository](https://hub.docker.com/r/instill/pipeline-backend).
>>>>>>> 2cb9ce97

## License

See the [LICENSE](./LICENSE) file for licensing information.<|MERGE_RESOLUTION|>--- conflicted
+++ resolved
@@ -65,11 +65,7 @@
 
 Once the release PR is merged to the `main` branch, the [release-please-action](https://github.com/google-github-actions/release-please-action) will tag and release a version correspondingly.
 
-<<<<<<< HEAD
-The images are published to Docker Hub [repository](https://hub.docker.com/r/instill/pipeline-backend) at each CI/CD step.
-=======
 The images are pushed to Docker Hub [repository](https://hub.docker.com/r/instill/pipeline-backend).
->>>>>>> 2cb9ce97
 
 ## License
 
